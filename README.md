--- conflicted
+++ resolved
@@ -36,18 +36,9 @@
 3. Set your OpenAI and Pinecone API keys in the OPENAI_API_KEY, OPENAPI_API_MODEL, and PINECONE_API_KEY variables.
 4. Set the Pinecone environment in the PINECONE_ENVIRONMENT variable.
 5. Set the name of the table where the task results will be stored in the TABLE_NAME variable.
-<<<<<<< HEAD
-6. (Optional) Set the name of the BabyAGI instance in the BABY_NAME variable.
-7. (Optional) Set the objective of the task management system in the OBJECTIVE variable.
-8. (Optional) Set the first task of the system in the INITIAL_TASK variable.
-9. Run the script.
-
-All optional values above can also be specified on the command line.
-=======
 6. (Optional) Set the objective of the task management system in the OBJECTIVE variable.
 7. (Optional) Set the first task of the system in the INITIAL_TASK variable.
 8. Run the script.
->>>>>>> f13c9abe
 
 All optional values above can also be specified on the command line.
 
